# aws-rag-appsync-stepfn-opensearch
<!--BEGIN STABILITY BANNER-->

---

![Stability: Experimental](https://img.shields.io/badge/stability-Experimental-important.svg?style=for-the-badge)

> All classes are under active development and subject to non-backward compatible changes or removal in any
> future version. These are not subject to the [Semantic Versioning](https://semver.org/) model.
> This means that while you may use them, you may need to update your source code when upgrading to a newer version of this package.

---
<!--END STABILITY BANNER-->

| **Language**     | **Package**        |
|:-------------|-----------------|
|![Typescript Logo](https://docs.aws.amazon.com/cdk/api/latest/img/typescript32.png) Typescript|`@awslabs/generative-ai-cdk-constructs`|

## Table of contents

- [Overview](#overview)
- [Initializer](#initializer)
- [Pattern Construct Props](#pattern-construct-props)
- [Pattern Properties](#pattern-properties)
- [Default properties](#default-properties)
- [Troubleshooting](#troubleshooting)
- [Architecture](#architecture)
- [Cost](#cost)
- [Security](#security)
- [Supported AWS Regions](#supported-aws-regions)
- [Quotas](#quotas)
- [Clean up](#clean-up)

## Overview

This CDK construct creates a pipeline for RAG (Retrieval augmented generation) source. It ingests documents and then converts them into text formats. This output can be used for scenarios with long context windows. This means that your system can now consider and analyze a significant amount of surrounding information when processing and understanding text. This is especially valuable in tasks like language understanding and document summarization.

Files in PDF format are uploaded to an input Amazon Simple Storage Service (S3) bucket. Authorized clients (Amazon Cognito user pool) will trigger an AWS AppSync mutation to start the ingestion process, and can use subscriptions to get notifications on the ingestion status. The mutation call will trigger an AWS Step Function with three different steps:
- Input validation: an AWS Lambda function will verify the input formats of the files requested for ingestion. If the files are in a format which is not supported by the pipeline, an error message will be returned.
- Transformation: the input files are processed in parallel using a [Map](https://docs.aws.amazon.com/step-functions/latest/dg/amazon-states-language-map-state.html) state through an AWS Lambda. The function uses the [Langchain](https://www.langchain.com/) client to get the content of each file and store in the output bucket the file in text format. This is useful for workflows which want to use a long context window approach and send the entire file as context to a Large Language Model. If the file name already exists in the output bucket, the input file will not be processed.
- Embeddings step: Files processed and stored in the output S3 bucket are consumed by an AWS Lambda function. Chunks from documents are created as well as text embeddings using Amazon Bedrock (model: amazon.titan-embed-text-v1). Those information are then stored in a knowledge base (OpenSearch provisioned cluster). Make sure the model (amazon.titan-embed-text-v1) is enabled in your account. Please follow the [Amazon Bedrock User Guide](https://docs.aws.amazon.com/bedrock/latest/userguide/model-access.html) for steps related to enabling model access.

Documents stored in the knowledge base contain the following metadata:
- Timestamp: when the embeddings was created (current time in seconds since the Epoch)
- Embeddings model used: amazon.titan-embed-text-v1 

If you have multiple workflows using GraphQL endpoints and want to use a single endpoint, you can use an [AppSync Merged API](https://docs.aws.amazon.com/appsync/latest/devguide/merged-api.html). This construct can take as a parameter an existing AppSync Merged API. In case one is provided to the construct, the mutation call and subsription updates will be targeted at the Merged API.

This construct will require an existing Amazon OpenSearch provisioned cluster with fine grain access control enabled. You can follow the steps in the official [AWS Developer Guide](https://docs.aws.amazon.com/opensearch-service/latest/developerguide/createupdatedomains.html) to create and manage your OpenSearch domain.

AWS Lambda functions provisioned in this construct use [Powertools for AWS Lambda (Python)](https://github.com/aws-powertools/powertools-lambda-python) for tracing, structured logging and custom metrics creation. The table below provides the metrics created and the name of the service (logging key customers can use to search log operations) which can be access from Amazon Cloudwatch Logs.

| **AWS Lambda**     | **Service**        | **Custom Metrics** |
|:-------------|:----------------|-----------------|
| input_validation |INGESTION_INPUT_VALIDATION | SupportedFile (number of requests which provide a supported file format), UnsupportedFile (number of requests which provide an unsupported file format) |
| s3_file_transformer | INGESTION_FILE_TRANSFORMER | N/A |
| embeddings_job | INGESTION_EMBEDDING_JOB | N/A |

Here is a minimal deployable pattern definition:

Typescript
``` typescript
import { Construct } from 'constructs';
import { Stack, StackProps } from 'aws-cdk-lib';
import * as os from 'aws-cdk-lib/aws-opensearchservice';
import * as cognito from 'aws-cdk-lib/aws-cognito';
import { RagApiGatewayOpensearch, RagApiGatewayOpensearchProps } from '@awslabs/generative-ai-cdk-constructs';

// get an existing OpenSearch provisioned cluster in the same VPC as of RagAppsyncStepfnOpensearch construct 
// Security group for the existing opensearch cluster should allow traffic on 443.
const osDomain = os.Domain.fromDomainAttributes(this, 'osdomain', {
    domainArn: 'arn:aws:es:us-east-1:XXXXXX',
    domainEndpoint: 'https://XXXXX.us-east-1.es.amazonaws.com'
});

// get an existing userpool 
const cognitoPoolId = 'us-east-1_XXXXX';
const userPoolLoaded = cognito.UserPool.fromUserPoolId(this, 'myuserpool', cognitoPoolId);

const rag_source = new RagAppsyncStepfnOpensearch(
      this,
      'RagAppsyncStepfnOpensearch',
      {
        existingOpensearchDomain: osDomain,
        openSearchIndexName: 'demoindex',
        cognitoUserPool: userPoolLoaded
      }
    )
```

After deploying the CDK stack, the ingestion pipeline can be invoked using Graphql APIs. The API Schema details are present here - resources/gen-ai/aws-rag-appsync-stepfn-opensearch/schema.graphql.

<<<<<<< HEAD
The code below provides an example of a mutation call and associated subscription to trigger a pipeline call and get status notifications. The subscription call wait for mutation request to send the notifications.
=======
Mutation call to trigger the ingestion process:

```
mutation MyMutation {
  ingestDocuments(ingestioninput: {files: [{status: "", name: "a.pdf"}, {status: "", name: "b.pdf"}], ingestionjobid: "123", ignore_existing: false}) {
    ingestionjobid
  }
}

```
Where:
- files.status: this field will be used by the subscription to update the status of the ingestion for the file specified
- files.name: name of the file stored in the input S3 bucket
- ingestionjobid: id which can be used to filter subscriptions on client side
- ignore_existing: boolean indicating if existing transformed files in the output bucket should be ignored. If true, the input document will be re-transformed (txt format), overwriting any existing transformed file for that document.
>>>>>>> 3939869f

Subscription call to get notifications about the ingestion process:

```
subscription MySubscription {
  updateIngestionJobStatus(ingestionjobid: "123") {
    files {
      name
      status
    }
  }
}
_________________________________________________
Expected response:

{
  "data": {
    "updateIngestionJobStatus": {
      "files": [
        {
          "name": "a.pdf",
          "status": "succeed"
        }
         {
          "name": "b.pdf",
          "status": "succeed"
        }
      ]
    }
  }
}
```
Where:
- ingestionjobid: id which can be used to filter subscriptions on client side
The subscription will display the status and name for each file 
- files.status: status update of the ingestion for the file specified
- files.name: name of the file stored in the input S3 bucket

Mutation call to trigger the ingestion process:

```
mutation MyMutation {
  ingestDocuments(ingestioninput: {files: [{status: "", name: "a.pdf"}, {status: "", name: "b.pdf"}], ingestionjobid: "123"}) {
    ingestionjobid
  }
}
_________________________________________________
Expected response:

{
  "data": {
    "ingestDocuments": {
      "ingestionjobid": null
    }
  }
}
```
Where:
- files.status: this field will be used by the subscription to update the status of the ingestion for the file specified
- files.name: name of the file stored in the input S3 bucket
- ingestionjobid: id which can be used to filter subscriptions on client side



## Initializer

```
new RagApiGatewayOpensearch(scope: Construct, id: string, props: RagApiGatewayOpensearchProps)
```

Parameters

- scope [Construct](https://docs.aws.amazon.com/cdk/api/v2/docs/constructs.Construct.html)
- id string
- props [RagApiGatewayOpensearchProps](../aws-rag-appsync-stepfn-opensearch/index.ts)

## Pattern Construct Props

| **Name**     | **Type**        | **Required** |**Description** |
|:-------------|:----------------|-----------------|-----------------|
| existingOpenSearchDomain | [opensearchservice.IDomain](https://docs.aws.amazon.com/cdk/api/v2/docs/aws-cdk-lib.aws_opensearchservice.IDomain.html)| ![Required](https://img.shields.io/badge/required-ff0000) | Existing domain for the Amazon OpenSearch Service. |
| openSearchIndexName | string | ![Required](https://img.shields.io/badge/required-ff0000) | Index name for the Amazon OpenSearch Service. If doesn't exist, the pattern will create the index in the cluster. |
| cognitoUserPool | [cognito.IUserPool](https://docs.aws.amazon.com/cdk/api/v2/docs/aws-cdk-lib.aws_cognito.IUserPool.html) | ![Required](https://img.shields.io/badge/required-ff0000) | Cognito user pool used for authentication. |
| openSearchSecret | [secret.ISecret](https://docs.aws.amazon.com/cdk/api/v2/docs/aws-cdk-lib.aws_secretsmanager.ISecret.html) | ![Optional](https://img.shields.io/badge/optional-4169E1) | Optional. Secret containing credentials to authenticate to the existing Amazon OpenSearch domain if fine grain control access if configured. If not provided, the Lambda function will use [AWS Signature Version 4](https://docs.aws.amazon.com/IAM/latest/UserGuide/reference_aws-signing.html). |
| vpcProps | [ec2.VpcProps](https://docs.aws.amazon.com/cdk/api/v2/docs/aws-cdk-lib.aws_ec2.VpcProps.html) | ![Optional](https://img.shields.io/badge/optional-4169E1) | Custom properties for a VPC the construct will create. This VPC will be used by the Lambda functions the construct creates. Providing both this and existingVpc is an error. |
| existingVpc | [ec2.IVpc](https://docs.aws.amazon.com/cdk/api/v2/docs/aws-cdk-lib.aws_ec2.IVpc.html) | ![Optional](https://img.shields.io/badge/optional-4169E1) | An existing VPC in which to deploy the construct. Providing both this and vpcProps is an error. |
| existingSecurityGroup | [ec2.ISecurityGroup](https://docs.aws.amazon.com/cdk/api/v2/docs/aws-cdk-lib.aws_ec2.ISecurityGroup.html) | ![Optional](https://img.shields.io/badge/optional-4169E1) | Existing security group allowing access to Amazon OpenSearch domain. Used by the lambda functions built by this construct. If not provided, the construct will create one. |
| existingBusInterface | [events.IEventBus](https://docs.aws.amazon.com/cdk/api/v2/docs/aws-cdk-lib.aws_events.IEventBus.html) | ![Optional](https://img.shields.io/badge/optional-4169E1) | Existing instance of an Amazon EventBridge bus. If not provided, the construct will create one. |
| existingInputAssetsBucketObj | [s3.IBucket](https://docs.aws.amazon.com/cdk/api/v2/docs/aws-cdk-lib.aws_s3.IBucket.html) | ![Optional](https://img.shields.io/badge/optional-4169E1) | Existing instance of S3 Bucket object, providing both this and `bucketInputsAssetsProps` will cause an error. |
| bucketInputsAssetsProps | [s3.BucketProps](https://docs.aws.amazon.com/cdk/api/v2/docs/aws-cdk-lib.aws_s3.BucketProps.html) | ![Optional](https://img.shields.io/badge/optional-4169E1) | User provided props to override the default props for the S3 Bucket. Providing both this and `existingInputAssetsBucketObj` will cause an error. |
| existingProcessedAssetsBucketObj | [s3.IBucket](https://docs.aws.amazon.com/cdk/api/v2/docs/aws-cdk-lib.aws_s3.IBucket.html) | ![Optional](https://img.shields.io/badge/optional-4169E1) | Existing instance of S3 Bucket object, providing both this and `bucketProcessedAssetsProps` will cause an error. |
| bucketProcessedAssetsProps | [s3.BucketProps](https://docs.aws.amazon.com/cdk/api/v2/docs/aws-cdk-lib.aws_s3.BucketProps.html) | ![Optional](https://img.shields.io/badge/optional-4169E1) | User provided props to override the default props for the S3 Bucket. Providing both this and `existingProcessedAssetsBucketObj` will cause an error. |
| stage | string | ![Optional](https://img.shields.io/badge/optional-4169E1) | Value will be appended to resources name Service. |
| existingMergedApi | [appsync.CfnGraphQLApi](https://docs.aws.amazon.com/cdk/api/v2/docs/aws-cdk-lib.aws_appsync.CfnGraphQLApi.html) | ![Optional](https://img.shields.io/badge/optional-4169E1) | Existing merged api instance. The merge API provides a federated schema over source API schemas.|
| observability | boolean | ![Optional](https://img.shields.io/badge/optional-4169E1) | Enables observability on all services used. Warning: associated cost with the services used. Best practice to enable by default. Defaults to true.|
| enableOperationalMetric | boolean | ![Optional](https://img.shields.io/badge/optional-4169E1) | CDK construct collect anonymous operational metrics to help AWS improve the quality and features of the constructs. Data collection is subject to the AWS Privacy Policy (https://aws.amazon.com/privacy/). To opt out of this feature, simply disable it by setting the construct property "enableOperationalMetric" to false for each construct used. Defaults to true.|

## Pattern Properties

| **Name**     | **Type**        | **Description** |
|:-------------|:----------------|-----------------|
| vpc | [ec2.IVpc](https://docs.aws.amazon.com/cdk/api/v2/docs/aws-cdk-lib.aws_ec2.IVpc.html) | The VPC used by the construct (whether created by the construct or providedb by the client) |
| securityGroup | [ec2.ISecurityGroup](https://docs.aws.amazon.com/cdk/api/v2/docs/aws-cdk-lib.aws_ec2.ISecurityGroup.html) | The VPC used by the construct (whether created by the construct or providedb by the client) |
| ingestionBus | [events.IEventBus](https://docs.aws.amazon.com/cdk/api/v2/docs/aws-cdk-lib.aws_events.IEventBus.html) | The VPC used by the construct (whether created by the construct or providedb by the client) |
| s3InputAssetsBucketInterface | [s3.IBucket](https://docs.aws.amazon.com/cdk/api/v2/docs/aws-cdk-lib.aws_s3.IBucket.html) | Returns an instance of s3.IBucket created by the construct |
| s3InputAssetsBucket | [s3.Bucket](https://docs.aws.amazon.com/cdk/api/v2/docs/aws-cdk-lib.aws_s3.Bucket.html) | Returns an instance of s3.Bucket created by the construct. IMPORTANT: If existingInputAssetsBucketObj was provided in Pattern Construct Props, this property will be undefined |
| s3ProcessedAssetsBucketInterface | [s3.IBucket](https://docs.aws.amazon.com/cdk/api/v2/docs/aws-cdk-lib.aws_s3.IBucket.html) | Returns an instance of s3.IBucket created by the construct |
| s3ProcessedAssetsBucket | [s3.Bucket](https://docs.aws.amazon.com/cdk/api/v2/docs/aws-cdk-lib.aws_s3.Bucket.html) | Returns an instance of s3.IBucket created by the construct. IMPORTANT: If existingProcessedAssetsBucketObj was provided in Pattern Construct Props, this property will be undefined |
| graphqlApi| [appsync.IGraphqlApi](https://docs.aws.amazon.com/cdk/api/v2/docs/aws-cdk-lib.aws_appsync.GraphqlApi.html) | Returns an instance of appsync.IGraphqlApi created by the construct |
| stateMachine| [StateMachine](https://docs.aws.amazon.com/cdk/api/v2/docs/aws-cdk-lib.aws_stepfunctions.StateMachine.html) | Returns an instance of appsync.IGraphqlApi created by the construct | 

## Default properties

Out of the box implementation of the Construct without any override will set the following defaults:

### Authentication

- Primary authentication method for the AppSync GraphQL API is Amazon Cognito User Pool.
- Secondary authentication method for the AppSync graphQL API is IAM role.

### Networking

- Set up a VPC
    - Uses existing VPC if provided, otherwise creates a new one
- Set up a Security Group used by the AWS Lambda functions
    - Uses existing Security Group, otherwise creates a new one


### Amazon S3 Buckets

- Sets up two Amazon S3 Buckets
    - Uses existing buckets if provided, otherwise creates new ones


### Observability

By default the construct will enable logging and tracing on all services which support those features. Observability can be turned off by setting the pattern property ```observability``` to false. 
- AWS Lambda: AWS X-Ray, Amazon Cloudwatch Logs
- AWS Step Function: AWS X-Ray, Amazon Cloudwatch Logs
- AWS AppSync GraphQL api: AWS X-Ray, Amazon Cloudwatch Logs

## Troubleshooting

| **Error Code**     | **Message**        | **Description** |**Fix** |
|:-------------|:----------------|-----------------|-----------------|
| | Ingested | The file provided as input was correctly ingested | Not an error, informational only |
| | Error - internal os error cannot connect | The embeddings Lambda function is not able to connect to the Amazon OpenSearch instance | Verify the credentials and network settings to ensure that the Lambda function is authorized to access the cluster | 
| | Error_File already exists | The file provided as input is already transformed in the output bucket | Remove the file from the transformed output bucket, and if needed also from the knowledge base | 
| | Error_Unable to load document | The Lambda transformer function was unable to load the document provided as input argument | Verify that the input file is located in the input bucket| 
| | Error_Unsupported | The input file document is in a format not supported by the workflow | Provide a file in a supported format | 

## Architecture
![Architecture Diagram](architecture.png)

## Cost

You are responsible for the cost of the AWS services used while running this construct. As of this revision, the cost for running this construct with the default settings in the US East (N. Virginia) Region is approximately $2,852.32 per month.

We recommend creating a budget through [AWS Cost Explorer](http://aws.amazon.com/aws-cost-management/aws-cost-explorer/) to help manage costs. Prices are subject to change. For full details, refer to the pricing webpage for each AWS service used in this solution.

The following table provides a sample cost breakdown for deploying this solution with the default parameters in the **US East (N. Virginia)** Region for **one month**.


| **AWS Service**     | **Dimensions**        | **Cost [USD]** |
|:-------------|:----------------|-----------------|
| AWS Step Functions | 15 requests per hour for data ingestion, each with 2 files (4 steps per workflow) | 0.99 |
| Amazon Virtual Private Cloud |  | 0.00 |
| AWS AppSync | 15 requests per hour to trigger data ingestion + (15 x 4 calls to notify clients through subscriptions) = 54,000 requests per month | 0.22 |
| Amazon EventBridge | 15 requests per hour = 10800 custom events per month | 0.01 |
| AWS Lambda | 15 ingestion requests per hour with 2 files each time, through 4 Lambda functions each allocated with 7076 MB of memory allocated and 512 MB of ephemeral storage allocated and an average run time of 30 seconds = 43200 requests per month | 142.59 |
| Amazon Simple Storage Service | 15 requests per hour for ingestion with 2 files in input format (PDF) with an average size of 1MB and transformed files to text format with an average size of 1 MB = 43.2 GB per month in S3 Standard Storage | 0.99 |
| Amazon Bedrock | Assumptions: On-Demand pricing with Titan Embeddings model to generate embeddings for 2 files of 1MB each per request at 15 requests per hour, which would represent ~2,5 million tokens per request as input. Max model input is 8k tokens per request and produces 1,536 tokens as output. 312.5 calls x $0.0001 for 1000 input tokens x 8k tokens/1000 = $0.25 per ingestion request x 15 requests per hour $3.75/h = $90/day x 30 = $2.7k per month | 2,700 |
| Amazon Cloudwatch | 15 metrics using 5 GB data ingested for logs | 7.02 |
| AWS X-Ray | 100,000 requests per month through AppSync and Lambda calls | 0.50 |
| Total monthly cost | | 2,852.32 |

The resources not created by this construct (Amazon Cognito User Pool, Amazon OpenSearch provisioned cluster, AppSync Merged API, AWS Secrets Manager secret) do not appear in the table above. You can refer to the decicated pages to get an estimate of the cost related to those services:
- [Amazon OpenSearch Service Pricing](https://aws.amazon.com/opensearch-service/pricing/)
- [AWS AppSync pricing (for Merged API if used)](https://aws.amazon.com/appsync/pricing/)
- [Amazon Cognito Pricing](https://aws.amazon.com/cognito/pricing/)
- [AWS Secrets Manager Pricing](https://aws.amazon.com/secrets-manager/pricing/)

> **Note**
>You can share the Amazon OpenSearch provisioned cluster between use cases, but this can drive up the number of queries per index and additional charge will apply.

## Security

When you build systems on AWS infrastructure, security responsibilities are shared between you and AWS. This [shared responsibility](http://aws.amazon.com/compliance/shared-responsibility-model/) model reduces your operational burden because AWS operates, manages, and controls the components including the host operating system, virtualization layer, and physical security of the facilities in which the services operate. For more information about AWS security, visit [AWS Cloud Security](http://aws.amazon.com/security/).

This construct requires you to provide an existing Amazon Cognito User Pool and a provisioned Amazon OpenSearch cluster. Please refer to the official documentation on best practices to secure those services:
- [Amazon Cognito](https://docs.aws.amazon.com/cognito/latest/developerguide/security.html)
- [Amazon OpenSearch Service](https://docs.aws.amazon.com/opensearch-service/latest/developerguide/security.html)

## Supported AWS Regions

This solution optionally uses the Amazon Bedrock and Amazon OpenSearch service, which is not currently available in all AWS Regions. You must launch this construct in an AWS Region where these services are available. For the most current availability of AWS services by Region, see the [AWS Regional Services List](https://aws.amazon.com/about-aws/global-infrastructure/regional-product-services/).

> **Note**
>You need to explicity enable access to models before they are available for use in the Amazon Bedrock service. Please follow the [Amazon Bedrock User Guide](https://docs.aws.amazon.com/bedrock/latest/userguide/model-access.html) for steps related to enabling model access.

## Quotas

Service quotas, also referred to as limits, are the maximum number of service resources or operations for your AWS account.

Make sure you have sufficient quota for each of the services implemented in this solution. For more information, refer to [AWS service quotas](https://docs.aws.amazon.com/general/latest/gr/aws_service_limits.html).

To view the service quotas for all AWS services in the documentation without switching pages, view the information in the [Service endpoints and quotas](https://docs.aws.amazon.com/general/latest/gr/aws-general.pdf#aws-service-information) page in the PDF instead.

## Clean up

When deleting your stack which uses this construct, do not forget to go over the following instructions to avoid unexpected charges:
  - empty and delete the Amazon Simple Storage Bucket(s) created by this construct if you didn't provide existing ones during the construct creation
  - empty the data stored in the knowledge base (Amazon OpenSearch provisioned cluster), as well as the index created if an existing one was not provided
  - if the observability flag is turned on, delete all the associated logs created by the different services in Amazon CloudWatch logs

***
&copy; Copyright Amazon.com, Inc. or its affiliates. All Rights Reserved.<|MERGE_RESOLUTION|>--- conflicted
+++ resolved
@@ -88,11 +88,8 @@
     )
 ```
 
-After deploying the CDK stack, the ingestion pipeline can be invoked using Graphql APIs. The API Schema details are present here - resources/gen-ai/aws-rag-appsync-stepfn-opensearch/schema.graphql.
-
-<<<<<<< HEAD
-The code below provides an example of a mutation call and associated subscription to trigger a pipeline call and get status notifications. The subscription call wait for mutation request to send the notifications.
-=======
+The code below provides an example of a mutation call and associated subscription to trigger a pipeline call and get status notifications:
+
 Mutation call to trigger the ingestion process:
 
 ```
@@ -108,7 +105,7 @@
 - files.name: name of the file stored in the input S3 bucket
 - ingestionjobid: id which can be used to filter subscriptions on client side
 - ignore_existing: boolean indicating if existing transformed files in the output bucket should be ignored. If true, the input document will be re-transformed (txt format), overwriting any existing transformed file for that document.
->>>>>>> 3939869f
+
 
 Subscription call to get notifications about the ingestion process:
 
